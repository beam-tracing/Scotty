--- conflicted
+++ resolved
@@ -10,15 +10,8 @@
 from scipy import interpolate as interpolate
 from scipy import integrate as integrate
 from scipy import optimize as optimize
-from typing import TextIO, List, Any, Tuple
+from typing import TextIO, List, Any, Tuple, NamedTuple
 from scotty.typing import ArrayLike, FloatArray
-
-<<<<<<< HEAD
-from typing import NamedTuple
-=======
-from scotty.typing import ArrayLike
-from typing import Optional, Union
->>>>>>> b4c46e7b
 
 
 def read_floats_into_list_until(terminator: str, lines: TextIO) -> FloatArray:
