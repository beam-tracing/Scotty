# -*- coding: utf-8 -*-
"""
Created on 08 November 2022

@author: VH Hall-Chen
Valerian Hongjie Hall-Chen
valerian.chen@gmail.com

Checks input arguments of beam_me_up
"""

from __future__ import annotations
import numpy as np
import pathlib

# For find_B if using efit files directly
from scotty.fun_CFD import find_dpolflux_dR, find_dpolflux_dZ
from scotty.density_fit import density_fit, DensityFitLike
from scotty._version import __version__

# Type hints
from typing import Optional, Union, Sequence
from scotty.typing import PathLike


def check_mode_flag(mode_flag):
<<<<<<< HEAD
=======
    """Mode flag should be either -1 (X-mode) or 1 (O-mode)"""
>>>>>>> e2651a5f

    if mode_flag not in [-1, 1]:
        raise ValueError(
            f"Bad value for `mode_flag`! Expected either 1 or -1, got '{mode_flag}'"
        )

    return None


def check_input(mode_flag):

    check_mode_flag(mode_flag)

    return None<|MERGE_RESOLUTION|>--- conflicted
+++ resolved
@@ -24,10 +24,7 @@
 
 
 def check_mode_flag(mode_flag):
-<<<<<<< HEAD
-=======
     """Mode flag should be either -1 (X-mode) or 1 (O-mode)"""
->>>>>>> e2651a5f
 
     if mode_flag not in [-1, 1]:
         raise ValueError(
