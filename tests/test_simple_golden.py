from scotty.beam_me_up import (
    beam_me_up,
    create_magnetic_geometry,
    make_density_fit,
)
from scotty.init_bruv import get_parameters_for_Scotty
from scotty.torbeam import Torbeam
from scotty.geometry import CircularCrossSectionField
from scotty.fun_general import (
    freq_GHz_to_angular_frequency,
    angular_frequency_to_wavenumber,
)
from scotty.profile_fit import QuadraticFit, TanhFit, PolynomialFit, ProfileFit
from scotty.hamiltonian import Hamiltonian
from scotty.launch import find_entry_point, launch_beam
from scotty.typing import FloatArray

import json
import numpy as np
from numpy.testing import assert_allclose, assert_array_equal
import pathlib
import pytest

# Print more of arrays in failed tests
np.set_printoptions(linewidth=120, threshold=100)

# For circular flux surfaces, O-mode mode_flag=1, X-mode mode_flag=-1

# Expected values for nonrelativistic simple golden, mode_flag = 1

CUTOFF_INDEX_1 = 5

PSI_START_EXPECTED_1 = np.array(
    [
        [
            -2.47357794e03 + 1.19557806e01j,
            -1.39916828e-02 - 1.43347874e-02j,
            3.40523926e02 - 1.13752568e02j,
        ],
        [
            -1.39916828e-02 - 1.43347874e-02j,
            4.24589207e03 + 4.35001002e03j,
            2.21127206e-03 + 2.26549697e-03j,
        ],
        [
            3.40523926e02 - 1.13752568e02j,
            2.21127206e-03 + 2.26549697e-03j,
            4.25776357e02 + 1.08229209e03j,
        ],
    ]
)
PSI_CUTOFF_EXPECTED_1 = np.array(
    [
        [
            -3415.07623355 + 445.31992622j,
            -282.82924665 - 149.90119128j,
            509.18231115 - 398.50960651j,
        ],
        [
            -282.82924665 - 149.90119128j,
            3929.38936698 + 2642.61848492j,
            -55.70975677 - 74.68041153j,
        ],
        [
            509.18231115 - 398.50960651j,
            -55.70975677 - 74.68041153j,
            2049.26382135 + 377.83003374j,
        ],
    ]
)
PSI_FINAL_EXPECTED_1 = np.array(
    [
        [
            -759.55423192 + 13243.111223j,
            -479.31204769 + 514.09773505j,
            -644.55622419 - 1452.45488266j,
        ],
        [
            -479.31204769 + 514.09773505j,
            3487.94478663 + 1885.63739326j,
            12.71272627 - 77.55460115j,
        ],
        [
            -644.55622419 - 1452.45488266j,
            12.71272627 - 77.55460115j,
            2470.84658744 + 159.68128543j,
        ],
    ]
)


EXPECTED_1 = {
    "q_R": np.array(
        [
            1.99382564,
            1.8973136,
            1.82080896,
            1.76044632,
            1.71327164,
            1.69395316,
            1.67708778,
            1.65019221,
            1.63108066,
            1.61859347,
        ]
    ),
    "q_Z": np.array(
        [
            -0.07804514,
            -0.09137557,
            -0.10919534,
            -0.13253917,
            -0.1627768,
            -0.18095369,
            -0.20155828,
            -0.25072523,
            -0.3125676,
            -0.3901351,
        ]
    ),
    "q_zeta": np.array(
        [
            0.0,
            -0.00041565,
            -0.00168641,
            -0.00380195,
            -0.00660756,
            -0.00815794,
            -0.00972988,
            -0.01265907,
            -0.01496556,
            -0.01641859,
        ]
    ),
    "K_R": np.array(
        [
            -1146.40007,
            -909.7351259,
            -718.97020274,
            -564.32641187,
            -437.85637809,
            -383.2161993,
            -333.12907589,
            -245.07498321,
            -169.39921007,
            -102.43869197,
        ]
    ),
    "K_Z": np.array(
        [
            -120.49150267,
            -165.72589293,
            -219.64365799,
            -284.80168007,
            -364.33147671,
            -410.55892646,
            -462.07152722,
            -582.78670158,
            -732.58798218,
            -919.20759736,
        ]
    ),
    "K_zeta_initial": np.array(-0.0),
    "tau": np.array(
        [
            0.0,
            62.6209717,
            125.2419434,
            187.86291511,
            250.48388681,
            281.73236206,
            313.10485851,
            375.72583021,
            438.34680191,
            500.96777362,
        ]
    ),
    "B_magnitude": np.array(
        [
            0.75898041,
            0.79758802,
            0.83110015,
            0.85959713,
            0.883266,
            0.8933391,
            0.90232283,
            0.91702929,
            0.92777423,
            0.93493185,
        ]
    ),
    "normalised_gyro_freqs": np.array(
        [
            0.38628639,
            0.4059359,
            0.42299204,
            0.43749571,
            0.44954208,
            0.45466883,
            0.45924114,
            0.46672606,
            0.47219474,
            0.47583764,
        ]
    ),
    "normalised_plasma_freqs": np.array(
        [
            0.0,
            0.59773859,
            0.75915389,
            0.83777097,
            0.8712485,
            0.87520137,
            0.8712369,
            0.83771518,
            0.7590454,
            0.59751663,
        ]
    ),
}

# Expected values for nonrelativistic simple golden, mode_flag = -1

CUTOFF_INDEX_NEG1 = 5

PSI_START_EXPECTED_NEG1 = np.array(
    [
        [
            -2.91536252e03 + 1.19564545e01j,
            -1.70148132e-15 - 2.21090894e-15j,
            4.10273717e02 - 1.13758066e02j,
        ],
        [
            -1.70148132e-15 - 2.21090894e-15j,
            4.24588292e03 + 4.35038716e03j,
            1.61885134e-14 + 2.10353935e-14j,
        ],
        [
            4.10273717e02 - 1.13758066e02j,
            1.61885134e-14 + 2.10353935e-14j,
            4.14727090e02 + 1.08233570e03j,
        ],
    ]
)
PSI_CUTOFF_EXPECTED_NEG1 = np.array(
    [
        [
            -7.73550781e04 + 1.34722684e04j,
            9.39057362e02 + 2.50803785e02j,
            1.46623251e04 - 5.02535302e03j,
        ],
        [
            9.39057362e02 + 2.50803785e02j,
            3.56049986e03 + 1.93889334e03j,
            -1.18904163e02 + 3.27447497e01j,
        ],
        [
            1.46623251e04 - 5.02535302e03j,
            -1.18904163e02 + 3.27447497e01j,
            -1.47350536e02 + 1.88270173e03j,
        ],
    ]
)
PSI_FINAL_EXPECTED_NEG1 = np.array(
    [
        [
            5.02917079e03 + 1.35480590e02j,
            2.34748730e01 + 1.58346740e01j,
            1.93577117e02 + 1.11821703e02j,
        ],
        [
            2.34748730e01 + 1.58346740e01j,
            2.87217332e03 + 1.11883142e03j,
            4.20742523e01 + 2.19936124e01j,
        ],
        [
            1.93577117e02 + 1.11821703e02j,
            4.20742523e01 + 2.19936124e01j,
            2.59750859e03 + 9.26939766e01j,
        ],
    ]
)


EXPECTED_NEG1 = {
    "q_R": np.array(
        [
            1.99387217,
            1.93805575,
            1.89170709,
            1.85602899,
            1.83317026,
            1.82688086,
            1.82498201,
            1.83126083,
            1.84988849,
            1.87844182,
        ]
    ),
    "q_Z": np.array(
        [
            -0.07804025,
            -0.08519773,
            -0.09424295,
            -0.10582153,
            -0.12098197,
            -0.13112771,
            -0.14102312,
            -0.16698944,
            -0.19882757,
            -0.23601108,
        ]
    ),
    "q_zeta": np.array(
        [
            3.64302241e-17,
            1.56090264e-04,
            6.50453332e-04,
            1.51093011e-03,
            2.69111683e-03,
            3.39990235e-03,
            3.99935338e-03,
            5.16680571e-03,
            6.00991893e-03,
            6.49247319e-03,
        ]
    ),
    "K_R": np.array(
        [
            -1146.40007,
            -971.90930973,
            -784.6638796,
            -564.7722809,
            -299.43104475,
            -143.44677255,
            -11.7005995,
            248.24017306,
            456.45793455,
            626.21158363,
        ]
    ),
    "K_Z": np.array(
        [
            -120.49150267,
            -150.83839501,
            -190.26794372,
            -246.4010787,
            -328.33628241,
            -383.74064007,
            -434.87555229,
            -548.7379687,
            -654.86418912,
            -753.33397823,
        ]
    ),
    "K_zeta_initial": np.array(-0.0),
    "tau": np.array(
        [
            0.0,
            35.00328799,
            70.00657599,
            105.00986398,
            140.01315198,
            158.93919148,
            175.01643997,
            210.01972796,
            245.02301596,
            280.02630395,
        ]
    ),
    "B_magnitude": np.array(
        [
            0.75896269,
            0.78082098,
            0.79995185,
            0.81532918,
            0.82549594,
            0.82833787,
            0.82919973,
            0.82635667,
            0.81803557,
            0.80560099,
        ]
    ),
    "normalised_gyro_freqs": np.array(
        [
            0.38627737,
            0.39740224,
            0.40713899,
            0.41496534,
            0.42013976,
            0.42158617,
            0.42202482,
            0.42057783,
            0.41634277,
            0.41001414,
        ]
    ),
    "normalised_plasma_freqs": np.array(
        [
            -0.0,
            0.46563763,
            0.61146091,
            0.69120285,
            0.72820049,
            0.73285099,
            0.72860508,
            0.69223732,
            0.61272118,
            0.4666989,
        ]
    ),
}

# Expected values for relativistic version of the test
# Note: expected values are based on a tentative version
# of the relativistic code and are not yet rigorously
# cross-validated. May be subject to changes in the future.

# For mode_flag = 1:

CUTOFF_INDEX_REL_1 = 5

PSI_START_EXPECTED_REL_1 = np.array(
    [
        [
            -2.47380536e03 + 1.19564545e01j,
            -1.70148132e-15 - 2.21090894e-15j,
            3.40499803e02 - 1.13758066e02j,
        ],
        [
            -1.70148132e-15 - 2.21090894e-15j,
            4.24588292e03 + 4.35038716e03j,
            1.61885134e-14 + 2.10353935e-14j,
        ],
        [
            3.40499803e02 - 1.13758066e02j,
            1.61885134e-14 + 2.10353935e-14j,
            4.25752614e02 + 1.08233570e03j,
        ],
    ]
)
PSI_CUTOFF_EXPECTED_REL_1 = np.array(  # Not yet modified
    [
        [
            -2.74095960e03 + 3.58127405e02j,
            -2.65492476e02 - 1.41323059e02j,
            3.88466862e02 - 3.48400619e02j,
        ],
        [
            -2.65492476e02 - 1.41323059e02j,
            3.90471855e03 + 2.58339866e03j,
            -5.91261562e01 - 7.33060225e01j,
        ],
        [
            3.88466862e02 - 3.48400619e02j,
            -5.91261562e01 - 7.33060225e01j,
            2.02222919e03 + 3.57401128e02j,
        ],
    ]
)
PSI_FINAL_EXPECTED_REL_1 = np.array(
    [
        [
            -3.71494845e03 + 3.81425685e03j,
            -4.42926587e02 + 2.66468589e01j,
            1.57646260e02 - 7.14883020e02j,
        ],
        [
            -4.42926587e02 + 2.66468589e01j,
            3.44023583e03 + 1.78008390e03j,
            4.19741443e01 - 2.61204714e01j,
        ],
        [
            1.57646260e02 - 7.14883020e02j,
            4.19741443e01 - 2.61204714e01j,
            2.35535115e03 + 1.34097969e02j,
        ],
    ]
)


EXPECTED_REL_1 = {
    "q_R": np.array(
        [
            1.99387217,
            1.89478605,
            1.81608475,
            1.75333963,
            1.70332833,
            1.68236306,
            1.66365248,
            1.63245724,
            1.6081207,
            1.58926036,
        ]
    ),
    "q_Z": np.array(
        [
            -0.07804025,
            -0.09178393,
            -0.11014496,
            -0.13409806,
            -0.16497459,
            -0.18346808,
            -0.20440327,
            -0.25422772,
            -0.31682193,
            -0.39541607,
        ]
    ),
    "q_zeta": np.array(
        [
            3.64302241e-17,
            -4.34557216e-04,
            -1.75458750e-03,
            -3.94757309e-03,
            -6.87025031e-03,
            -8.48770015e-03,
            -1.01300439e-02,
            -1.31890816e-02,
            -1.56082400e-02,
            -1.71395528e-02,
        ]
    ),
    "K_R": np.array(
        [
            -1146.40007,
            -907.90136177,
            -722.04856355,
            -575.25018894,
            -458.16628298,
            -408.60089775,
            -363.80900807,
            -287.14391725,
            -224.28323101,
            -172.04458472,
        ]
    ),
    "K_Z": np.array(
        [
            -120.49150267,
            -166.27151556,
            -219.69675587,
            -283.52247217,
            -360.9422406,
            -405.84935937,
            -455.91708955,
            -573.53506261,
            -720.72904123,
            -906.95011315,
        ]
    ),
    "K_zeta_initial": np.array(-0.0),
    "tau": np.array(
        [
            0.0,
            64.39979252,
            128.79958503,
            193.19937755,
            257.59917007,
            289.73242526,
            321.99896258,
            386.3987551,
            450.79854762,
            515.19834013,
        ]
    ),
    "B_magnitude": np.array(
        [
            0.75896269,
            0.79865196,
            0.8332621,
            0.86308127,
            0.88842214,
            0.89949347,
            0.9096098,
            0.92699187,
            0.94102053,
            0.95218797,
        ]
    ),
    "normalised_gyro_freqs": np.array(
        [
            0.38627737,
            0.39977178,
            0.41294464,
            0.42530111,
            0.43666288,
            0.44196733,
            0.44707702,
            0.45679554,
            0.46634932,
            0.47662924,
        ]
    ),
    "normalised_plasma_freqs": np.array(
        [
            -0.0,
            0.59956615,
            0.756831,
            0.83240653,
            0.86437198,
            0.86814015,
            0.86436323,
            0.83237437,
            0.75676491,
            0.59942523,
        ]
    ),
}

# For mode_flag = -1:

CUTOFF_INDEX_REL_NEG1 = 5

PSI_START_EXPECTED_REL_NEG1 = np.array(
    [
        [
            -2.91536253e03 + 1.19564545e01j,
            -1.70148132e-15 - 2.21090894e-15j,
            4.10273883e02 - 1.13758066e02j,
        ],
        [
            -1.70148132e-15 - 2.21090894e-15j,
            4.24588292e03 + 4.35038716e03j,
            1.61885134e-14 + 2.10353935e-14j,
        ],
        [
            4.10273883e02 - 1.13758066e02j,
            1.61885134e-14 + 2.10353935e-14j,
            4.14727038e02 + 1.08233570e03j,
        ],
    ]
)
PSI_CUTOFF_EXPECTED_REL_NEG1 = np.array(  # Not yet modified
    [
        [
            -6.16175436e04 + 1.03713923e04j,
            8.12739539e02 + 2.10348335e02j,
            1.16247793e04 - 4.06046898e03j,
        ],
        [
            8.12739539e02 + 2.10348335e02j,
            3.49517564e03 + 1.84058019e03j,
            -8.99870324e01 + 3.81172348e01j,
        ],
        [
            1.16247793e04 - 4.06046898e03j,
            -8.99870324e01 + 3.81172348e01j,
            3.94919303e02 + 1.59793834e03j,
        ],
    ]
)
PSI_FINAL_EXPECTED_REL_NEG1 = np.array(
    [
        [
            5.00629634e03 + 1.41790111e02j,
            2.37427524e01 + 1.53467963e01j,
            1.32572176e02 + 1.06636090e02j,
        ],
        [
            2.37427524e01 + 1.53467963e01j,
            2.77833196e03 + 1.03516633e03j,
            4.05478764e01 + 2.00937539e01j,
        ],
        [
            1.32572176e02 + 1.06636090e02j,
            4.05478764e01 + 2.00937539e01j,
            2.54989309e03 + 8.20268367e01j,
        ],
    ]
)


EXPECTED_REL_NEG1 = {
    "q_R": np.array(
        [
            1.99387217,
            1.93488909,
            1.88624692,
            1.84893205,
            1.8248492,
            1.81789931,
            1.81557836,
            1.82087145,
            1.83880461,
            1.86713704,
        ]
    ),
    "q_Z": np.array(
        [
            -0.07804025,
            -0.08568082,
            -0.09540517,
            -0.10787861,
            -0.12417613,
            -0.13522058,
            -0.14563565,
            -0.17340041,
            -0.20758102,
            -0.24778288,
        ]
    ),
    "q_zeta": np.array(
        [
            3.64302241e-17,
            1.74299842e-04,
            7.21552511e-04,
            1.66291745e-03,
            2.94204754e-03,
            3.71818533e-03,
            4.35401195e-03,
            5.61994726e-03,
            6.54366208e-03,
            7.07804388e-03,
        ]
    ),
    "K_R": np.array(
        [
            -1146.40007,
            -964.15226622,
            -774.08556804,
            -557.08686451,
            -302.27204486,
            -152.32308785,
            -29.81061679,
            218.50784263,
            421.85750003,
            591.35208292,
        ]
    ),
    "K_Z": np.array(
        [
            -120.49150267,
            -152.3625245,
            -193.08753826,
            -250.12943991,
            -332.07564378,
            -388.04439146,
            -438.25600862,
            -553.79684312,
            -664.74415576,
            -770.67097607,
        ]
    ),
    "K_zeta_initial": np.array(-0.0),
    "tau": np.array(
        [
            0.0,
            37.14107905,
            74.2821581,
            111.42323715,
            148.5643162,
            168.93919,
            185.70539526,
            222.84647431,
            259.98755336,
            297.12863241,
        ]
    ),
    "B_magnitude": np.array(
        [
            0.75896269,
            0.78209888,
            0.8022675,
            0.81845874,
            0.82926008,
            0.83243037,
            0.83349451,
            0.83107162,
            0.8229665,
            0.81047859,
        ]
    ),
    "normalised_gyro_freqs": np.array(
        [
            0.38627737,
            0.39392634,
            0.40111904,
            0.40726518,
            0.41165983,
            0.4131073,
            0.41375025,
            0.41351246,
            0.41143571,
            0.40819815,
        ]
    ),
    "normalised_plasma_freqs": np.array(
        [
            -0.0,
            0.47527609,
            0.61980874,
            0.69722851,
            0.73261861,
            0.73703945,
            0.7330262,
            0.698295,
            0.62116946,
            0.47652103,
        ]
    ),
}


def simple(path):
    """Built-in synthetic diagnostic"""
    kwargs_dict = get_parameters_for_Scotty("DBS_synthetic")
    kwargs_dict["find_B_method"] = "unit-tests"
    return kwargs_dict


def ne_dat_file(path):
    """Density fit using TORBEAM file"""
    kwargs_dict = get_parameters_for_Scotty("DBS_synthetic")

    ne_filename = path / "ne.dat"
    rho = np.linspace(0, 1)
    density_fit = kwargs_dict["density_fit_method"]
    density = density_fit(rho**2)

    with open(ne_filename, "w") as f:
        f.write(f"{len(rho)}\n")
        np.savetxt(f, np.column_stack((rho, density)), fmt="%.7e")

    kwargs_dict["find_B_method"] = "unit-tests"
    kwargs_dict["density_fit_parameters"] = None
    kwargs_dict["density_fit_method"] = "smoothing-spline-file"
    kwargs_dict["ne_data_path"] = path
    return kwargs_dict


def synthetic_args():
    kwargs_dict = get_parameters_for_Scotty("DBS_synthetic")
    field = CircularCrossSectionField(
        R_axis=kwargs_dict["R_axis"],
        minor_radius_a=kwargs_dict["minor_radius_a"],
        B_T_axis=kwargs_dict["B_T_axis"],
        B_p_a=kwargs_dict["B_p_a"],
        R_points=256,
        Z_points=256,
        grid_buffer_factor=1.1,
    )
    x_meshgrid, z_meshgrid = np.meshgrid(field.R_coord, field.Z_coord, indexing="ij")
    B_t = field.B_T(x_meshgrid, z_meshgrid)
    B_r = field.B_R(x_meshgrid, z_meshgrid)
    B_z = field.B_Z(x_meshgrid, z_meshgrid)
    psi = field.poloidal_flux(x_meshgrid, z_meshgrid)
    return kwargs_dict, B_r, B_t, B_z, psi, field


def torbeam_file(path):
    """Geometry using TORBEAM file"""
    kwargs_dict, B_R, B_t, B_Z, psi, field = synthetic_args()
    x_meshgrid, z_meshgrid = np.meshgrid(field.R_coord, field.Z_coord, indexing="ij")
    B_t = field.B_T(x_meshgrid, z_meshgrid)
    B_r = field.B_R(x_meshgrid, z_meshgrid)
    B_z = field.B_Z(x_meshgrid, z_meshgrid)
    psi = field.poloidal_flux(x_meshgrid, z_meshgrid)

    Torbeam(field.R_coord, field.Z_coord, B_r, B_t, B_z, psi).write(path / "topfile")

    kwargs_dict["find_B_method"] = "torbeam"
    kwargs_dict["magnetic_data_path"] = path
    return kwargs_dict


def omfit_json(path):
    """Geometry using OMFIT JSON file"""
    kwargs_dict, B_R, B_t, B_Z, psi, field = synthetic_args()

    def flatten_as_F(array):
        return array.T.flatten().tolist()

    data = {
        "R": field.R_coord.tolist(),
        "Z": field.Z_coord.tolist(),
        "Br": flatten_as_F(B_R),
        "Bt": flatten_as_F(B_t),
        "Bz": flatten_as_F(B_Z),
        "pol_flux": flatten_as_F(psi),
    }

    with open(path / "topfile.json", "w") as f:
        json.dump(data, f)

    kwargs_dict["find_B_method"] = "omfit"
    kwargs_dict["magnetic_data_path"] = path
    return kwargs_dict


def add_timeslices(array):
    """Add a new dimension at the front, with 'array' at index 1"""
    zeros = np.zeros_like(array)
    return np.stack((zeros, array, zeros))


def npz_file(path: pathlib.Path):
    """find_B_method = "test" """

    kwargs_dict, B_R, B_t, B_Z, psi, field = synthetic_args()

    time = [100, 200, 300]

    shot = 12345
    np.savez(
        path / f"{shot}_equilibrium_data",
        R_EFIT=field.R_coord,
        Z_EFIT=field.Z_coord,
        poloidalFlux_grid=add_timeslices(psi),
        Bphi_grid=add_timeslices(B_t),
        Br_grid=add_timeslices(B_R),
        Bz_grid=add_timeslices(B_Z),
        time_EFIT=time,
    )
    kwargs_dict["find_B_method"] = "test"
    kwargs_dict["magnetic_data_path"] = path
    kwargs_dict["shot"] = shot
    kwargs_dict["equil_time"] = time[1]

    return kwargs_dict


def npz_notime_file(path: pathlib.Path):
    """find_B_method = "test_notime" """
    kwargs_dict, B_R, B_t, B_Z, psi, field = synthetic_args()

    np.savez(
        path / "12345_equilibrium_data",
        R_EFIT=field.R_coord,
        Z_EFIT=field.Z_coord,
        poloidalFlux_grid=psi,
        Bphi_grid=B_t,
        Br_grid=B_R,
        Bz_grid=B_Z,
    )
    kwargs_dict["find_B_method"] = "test_notime"
    kwargs_dict["magnetic_data_path"] = path / "12345_equilibrium_data.npz"
    return kwargs_dict


def UDA_saved(path: pathlib.Path):
    """find_B_method = "UDA_saved" with shot = None"""
    kwargs_dict, B_R, B_t, B_Z, psi, field = synthetic_args()

    R_axis = kwargs_dict["R_axis"]
    minor_radius = kwargs_dict["minor_radius_a"]
    B_p_a = kwargs_dict["B_p_a"]
    psi_axis = field.poloidal_flux(R_axis, 0.0) * B_p_a
    psi_boundary = field.poloidal_flux(R_axis + minor_radius, 0.0) * B_p_a

    R_midplane = np.linspace(R_axis, R_axis + minor_radius)
    rBphi = R_midplane * field.B_T(R_midplane, 0.0)

    np.savez(
        path / "12345_equilibrium_data",
        rBphi=rBphi,
        R_EFIT=field.R_coord,
        Z_EFIT=field.Z_coord,
        poloidalFlux_grid=psi,
        poloidalFlux_unnormalised_axis=-psi_axis,
        poloidalFlux_unnormalised_boundary=-psi_boundary,
    )
    kwargs_dict["find_B_method"] = "UDA_saved"
    kwargs_dict["magnetic_data_path"] = path / "12345_equilibrium_data.npz"
    kwargs_dict["shot"] = None
    kwargs_dict["delta_R"] = -0.0001
    kwargs_dict["delta_Z"] = 0.0001
    return kwargs_dict


def UDA_saved_MAST_U(path: pathlib.Path):
    """find_B_method = "UDA_saved" with shot = None"""
    kwargs_dict, B_R, B_t, B_Z, psi, field = synthetic_args()

    shot = 55555

    R_axis = kwargs_dict["R_axis"]
    minor_radius = kwargs_dict["minor_radius_a"]
    B_p_a = kwargs_dict["B_p_a"]
    psi_axis = field.poloidal_flux(R_axis, 0.0) * B_p_a
    psi_boundary = field.poloidal_flux(R_axis + minor_radius, 0.0) * B_p_a

    R_midplane = np.linspace(R_axis, R_axis + minor_radius)
    rBphi = R_midplane * field.B_T(R_midplane, 0.0)
    psi_norm_1D = np.linspace(0, 1, len(R_midplane))

    time = [100, 200, 300]

    np.savez(
        path / f"{shot}_equilibrium_data",
        rBphi=add_timeslices(rBphi),
        R_EFIT=field.R_coord,
        Z_EFIT=field.Z_coord,
        poloidalFlux_grid=add_timeslices(psi),
        poloidalFlux=add_timeslices(psi_norm_1D),
        poloidalFlux_unnormalised_axis=add_timeslices(-psi_axis),
        poloidalFlux_unnormalised_boundary=add_timeslices(-psi_boundary),
        time_EFIT=time,
    )
    kwargs_dict["find_B_method"] = "UDA_saved"
    kwargs_dict["magnetic_data_path"] = path
    kwargs_dict["shot"] = shot
    kwargs_dict["delta_R"] = -0.0001
    kwargs_dict["delta_Z"] = 0.0001
    kwargs_dict["equil_time"] = time[1]
    return kwargs_dict


def assert_is_symmetric(array: FloatArray) -> None:
    assert_allclose(array, array.T)


def check_Psi(
    result: FloatArray,
    expected_start: FloatArray,
    cutoff_index: int,
    expected_cutoff: FloatArray,
    expected_final: FloatArray,
):
    assert_is_symmetric(result[0, ...])

    # Mixed zeta elements: comparitively large atol because these are
    # expected to be zero
    assert np.isclose(result[0, 0, 1], expected_start[0, 1], rtol=1e-2, atol=0.4)
    assert np.isclose(result[0, 1, 2], expected_start[1, 2], rtol=1e-2, atol=0.4)

    # Diagonal elements
    assert_allclose(
        result[0, ...].diagonal(), expected_start.diagonal(), rtol=1e-2, atol=0.1
    )
    # RZ element
    assert np.isclose(result[0, 0, 2], expected_start[0, 2], rtol=1e-2, atol=0.1)

    assert_allclose(result[cutoff_index, ...], expected_cutoff, rtol=1e-2, atol=0.1)
    assert_allclose(result[-1, ...], expected_final, rtol=1.8e-2, atol=0.1)


@pytest.mark.parametrize(
    "generator",
    [
        pytest.param(simple, id="simple"),
        pytest.param(ne_dat_file, id="density-fit-file"),
        pytest.param(torbeam_file, id="torbeam-file"),
        pytest.param(npz_file, id="test-file"),
        # Following methods have errors of 30%, despite field being
        # idential to 1%, needs investigating
        # pytest.param(UDA_saved, id="UDA-saved-file"),
    ],
)
def test_integrated_O_mode(tmp_path, generator):
    """Golden answer test to check basic functionality using circular
    flux surfaces, mode flag set to 1."""

    kwargs_dict = generator(tmp_path)
    kwargs_dict["output_filename_suffix"] = "_Bpa0.10"
    kwargs_dict["figure_flag"] = False
    kwargs_dict["len_tau"] = 10
    kwargs_dict["output_path"] = tmp_path

    output = beam_me_up(**kwargs_dict)["analysis"]

    for key, value in EXPECTED_1.items():
        assert_allclose(output[key], value, rtol=1e-2, atol=1e-2, err_msg=key)

    K_magnitude = np.hypot(output["K_R"], output["K_Z"])
    assert K_magnitude.argmin("tau") == CUTOFF_INDEX_1

<<<<<<< HEAD
    assert_allclose(output["Psi_3D"][0, ...], PSI_START_EXPECTED_1, rtol=1e-2, atol=0.1)
    assert_allclose(
        output["Psi_3D"][CUTOFF_INDEX_1, ...],
        PSI_CUTOFF_EXPECTED_1,
        rtol=1e-2,
        atol=0.1,
    )
    assert_allclose(
        output["Psi_3D"][-1, ...], PSI_FINAL_EXPECTED_1, rtol=1.8e-2, atol=0.1
=======
    check_Psi(
        output["Psi_3D_output"],
        PSI_START_EXPECTED_1,
        CUTOFF_INDEX_1,
        PSI_CUTOFF_EXPECTED_1,
        PSI_FINAL_EXPECTED_1,
>>>>>>> b4c46e7b
    )


# tests cannot run without assigning a unique generator to each test for reasons I don't understand - KR
@pytest.mark.parametrize(
    "generatorneg",
    [
        pytest.param(simple, id="simple"),
        pytest.param(ne_dat_file, id="density-fit-file"),
        pytest.param(torbeam_file, id="torbeam-file"),
        pytest.param(npz_file, id="test-file"),
        # Following methods have errors of 30%, despite field being
        # idential to 1%, needs investigating
        # pytest.param(UDA_saved, id="UDA-saved-file"),
    ],
)
def test_integrated_X_mode(tmp_path, generatorneg):
    """Golden answer test to check basic functionality using circular
    flux surfaces, mode flag set to -1."""

    kwargs_dict = generatorneg(tmp_path)
    kwargs_dict["output_filename_suffix"] = "_Bpa0.11"
    kwargs_dict["figure_flag"] = False
    kwargs_dict["len_tau"] = 10
    kwargs_dict["output_path"] = tmp_path
    kwargs_dict["mode_flag"] = -1

    output = beam_me_up(**kwargs_dict)["analysis"]

    for key, value in EXPECTED_NEG1.items():
        assert_allclose(output[key], value, rtol=1e-2, atol=1e-2, err_msg=key)

    K_magnitude = np.hypot(output["K_R"], output["K_Z"])
    assert K_magnitude.argmin("tau") == CUTOFF_INDEX_NEG1

<<<<<<< HEAD
    assert_allclose(
        output["Psi_3D"][0, ...], PSI_START_EXPECTED_NEG1, rtol=1e-2, atol=0.1
    )
    assert_allclose(
        output["Psi_3D"][CUTOFF_INDEX_NEG1, ...],
        PSI_CUTOFF_EXPECTED_NEG1,
        rtol=1e-2,
        atol=0.1,
    )
    assert_allclose(
        output["Psi_3D"][-1, ...], PSI_FINAL_EXPECTED_NEG1, rtol=1.8e-2, atol=0.1
=======
    check_Psi(
        output["Psi_3D_output"],
        PSI_START_EXPECTED_NEG1,
        CUTOFF_INDEX_NEG1,
        PSI_CUTOFF_EXPECTED_NEG1,
        PSI_FINAL_EXPECTED_NEG1,
>>>>>>> b4c46e7b
    )


@pytest.mark.parametrize(
    "generator_rel",
    [
        pytest.param(simple, id="simple"),
        pytest.param(ne_dat_file, id="density-fit-file"),
        pytest.param(torbeam_file, id="torbeam-file"),
        pytest.param(npz_file, id="test-file"),
        # Following methods have errors of 30%, despite field being
        # idential to 1%, needs investigating
        # pytest.param(UDA_saved, id="UDA-saved-file"),
    ],
)
def test_relativistic_O_mode(tmp_path, generator_rel):
    """Golden answer test to check relativistic corrections. Mode flag = 1"""
    Te_fit = QuadraticFit(1.0, 10.0)

    kwargs_dict = generator_rel(tmp_path)
    kwargs_dict["output_filename_suffix"] = "_Bpa1.10"
    kwargs_dict["figure_flag"] = False
    kwargs_dict["len_tau"] = 10
    kwargs_dict["output_path"] = tmp_path
    kwargs_dict["relativistic_flag"] = True
    kwargs_dict["temperature_fit_method"] = Te_fit

    output = beam_me_up(**kwargs_dict)["analysis"]

    for key, value in EXPECTED_REL_1.items():
        assert_allclose(output[key], value, rtol=1e-2, atol=1e-2, err_msg=key)

    K_magnitude = np.hypot(output["K_R"], output["K_Z"])
    assert K_magnitude.argmin("tau") == CUTOFF_INDEX_REL_1

<<<<<<< HEAD
    assert_allclose(
        output["Psi_3D"][0, ...], PSI_START_EXPECTED_REL_1, rtol=1e-2, atol=0.1
    )
    assert_allclose(
        output["Psi_3D"][CUTOFF_INDEX_REL_1, ...],
        PSI_CUTOFF_EXPECTED_REL_1,
        rtol=1e-2,
        atol=0.1,
    )
    assert_allclose(
        output["Psi_3D"][-1, ...], PSI_FINAL_EXPECTED_REL_1, rtol=1.8e-2, atol=0.1
=======
    check_Psi(
        output["Psi_3D_output"],
        PSI_START_EXPECTED_REL_1,
        CUTOFF_INDEX_REL_1,
        PSI_CUTOFF_EXPECTED_REL_1,
        PSI_FINAL_EXPECTED_REL_1,
>>>>>>> b4c46e7b
    )


@pytest.mark.parametrize(
    "generator_relneg",
    [
        pytest.param(simple, id="simple"),
        pytest.param(ne_dat_file, id="density-fit-file"),
        pytest.param(torbeam_file, id="torbeam-file"),
        pytest.param(npz_file, id="test-file"),
        # Following methods have errors of 30%, despite field being
        # idential to 1%, needs investigating
        # pytest.param(UDA_saved, id="UDA-saved-file"),
    ],
)
def test_relativistic_X_mode(tmp_path, generator_relneg):
    """Golden answer test to check relativistic corrections.Mode flag = -1"""
    Te_fit = QuadraticFit(1.0, 10.0)

    kwargs_dict = generator_relneg(tmp_path)
    kwargs_dict["output_filename_suffix"] = "_Bpa1.11"
    kwargs_dict["figure_flag"] = False
    kwargs_dict["len_tau"] = 10
    kwargs_dict["output_path"] = tmp_path
    kwargs_dict["relativistic_flag"] = True
    kwargs_dict["temperature_fit_method"] = Te_fit
    kwargs_dict["mode_flag"] = -1

    output = beam_me_up(**kwargs_dict)["analysis"]

    for key, value in EXPECTED_REL_NEG1.items():
        assert_allclose(output[key], value, rtol=1e-2, atol=1e-2, err_msg=key)

    K_magnitude = np.hypot(output["K_R"], output["K_Z"])
    assert K_magnitude.argmin("tau") == CUTOFF_INDEX_REL_NEG1

<<<<<<< HEAD
    assert_allclose(
        output["Psi_3D"][0, ...], PSI_START_EXPECTED_REL_NEG1, rtol=1e-2, atol=0.1
    )
    assert_allclose(
        output["Psi_3D"][CUTOFF_INDEX_REL_NEG1, ...],
        PSI_CUTOFF_EXPECTED_REL_NEG1,
        rtol=1e-2,
        atol=0.1,
    )
    assert_allclose(
        output["Psi_3D"][-1, ...], PSI_FINAL_EXPECTED_REL_NEG1, rtol=1.8e-2, atol=0.1
=======
    check_Psi(
        output["Psi_3D_output"],
        PSI_START_EXPECTED_REL_NEG1,
        CUTOFF_INDEX_REL_NEG1,
        PSI_CUTOFF_EXPECTED_REL_NEG1,
        PSI_FINAL_EXPECTED_REL_NEG1,
>>>>>>> b4c46e7b
    )


@pytest.mark.parametrize(
    "generator_nullrel",
    [
        pytest.param(simple, id="simple"),
        pytest.param(ne_dat_file, id="density-fit-file"),
        pytest.param(torbeam_file, id="torbeam-file"),
        pytest.param(npz_file, id="test-file"),
        # Following methods have errors of 30%, despite field being
        # idential to 1%, needs investigating
        # pytest.param(UDA_saved, id="UDA-saved-file"),
    ],
)
def test_null_relativistic_O_mode(tmp_path, generator_nullrel):
    """Golden answer test to check relativistic corrections with zero temperature array.
    Output should be identical to nonrelativistic outputs. Mode_flag = 1."""

    Te_fit = QuadraticFit(1.0, 0.0)

    kwargs_dict = generator_nullrel(tmp_path)
    kwargs_dict["output_filename_suffix"] = "_Bpa2.10"
    kwargs_dict["figure_flag"] = False
    kwargs_dict["len_tau"] = 10
    kwargs_dict["output_path"] = tmp_path
    kwargs_dict["relativistic_flag"] = True
    kwargs_dict["temperature_fit_method"] = Te_fit

    output = beam_me_up(**kwargs_dict)["analysis"]

    for key, value in EXPECTED_1.items():
        assert_allclose(output[key], value, rtol=1e-2, atol=1e-2, err_msg=key)

    K_magnitude = np.hypot(output["K_R"], output["K_Z"])
    assert K_magnitude.argmin("tau") == CUTOFF_INDEX_1

<<<<<<< HEAD
    assert_allclose(output["Psi_3D"][0, ...], PSI_START_EXPECTED_1, rtol=1e-2, atol=0.1)
    assert_allclose(
        output["Psi_3D"][CUTOFF_INDEX_1, ...],
        PSI_CUTOFF_EXPECTED_1,
        rtol=1e-2,
        atol=0.1,
    )
    assert_allclose(
        output["Psi_3D"][-1, ...], PSI_FINAL_EXPECTED_1, rtol=1.8e-2, atol=0.1
=======
    check_Psi(
        output["Psi_3D_output"],
        PSI_START_EXPECTED_1,
        CUTOFF_INDEX_1,
        PSI_CUTOFF_EXPECTED_1,
        PSI_FINAL_EXPECTED_1,
>>>>>>> b4c46e7b
    )


@pytest.mark.parametrize(
    "generator_nullrelneg",
    [
        pytest.param(simple, id="simple"),
        pytest.param(ne_dat_file, id="density-fit-file"),
        pytest.param(torbeam_file, id="torbeam-file"),
        pytest.param(npz_file, id="test-file"),
        # Following methods have errors of 30%, despite field being
        # idential to 1%, needs investigating
        # pytest.param(UDA_saved, id="UDA-saved-file"),
    ],
)
def test_null_relativistic_X_mode(tmp_path, generator_nullrelneg):
    """Golden answer test to check relativistic corrections with zero temperature array.
    Output should be identical to nonrelativistic outputs. Mode_flag = -1."""

    Te_fit = QuadraticFit(1.0, 0.0)

    kwargs_dict = generator_nullrelneg(tmp_path)
    kwargs_dict["output_filename_suffix"] = "_Bpa2.11"
    kwargs_dict["figure_flag"] = False
    kwargs_dict["len_tau"] = 10
    kwargs_dict["output_path"] = tmp_path
    kwargs_dict["relativistic_flag"] = True
    kwargs_dict["temperature_fit_method"] = Te_fit
    kwargs_dict["mode_flag"] = -1

    output = beam_me_up(**kwargs_dict)["analysis"]

    for key, value in EXPECTED_NEG1.items():
        assert_allclose(output[key], value, rtol=1e-2, atol=1e-2, err_msg=key)

    K_magnitude = np.hypot(output["K_R"], output["K_Z"])
    assert K_magnitude.argmin("tau") == CUTOFF_INDEX_NEG1

<<<<<<< HEAD
    assert_allclose(
        output["Psi_3D"][0, ...], PSI_START_EXPECTED_NEG1, rtol=1e-2, atol=0.1
    )
    assert_allclose(
        output["Psi_3D"][CUTOFF_INDEX_NEG1, ...],
        PSI_CUTOFF_EXPECTED_NEG1,
        rtol=1e-2,
        atol=0.1,
    )
    assert_allclose(
        output["Psi_3D"][-1, ...], PSI_FINAL_EXPECTED_NEG1, rtol=1.8e-2, atol=0.1
=======
    check_Psi(
        output["Psi_3D_output"],
        PSI_START_EXPECTED_NEG1,
        CUTOFF_INDEX_NEG1,
        PSI_CUTOFF_EXPECTED_NEG1,
        PSI_FINAL_EXPECTED_NEG1,
>>>>>>> b4c46e7b
    )


@pytest.mark.parametrize(
    "generator",
    [
        pytest.param(ne_dat_file, id="density-fit-file"),
        pytest.param(torbeam_file, id="torbeam-file"),
        pytest.param(omfit_json, id="omfit-file"),
        pytest.param(npz_file, id="test-file"),
        pytest.param(npz_notime_file, id="test_notime-file"),
        pytest.param(UDA_saved, id="UDA-saved-file"),
        pytest.param(UDA_saved_MAST_U, id="UDA-saved-MAST-U-file"),
    ],
)
def test_create_magnetic_geometry(tmp_path, generator):
    kwargs_dict = generator(tmp_path)

    field = create_magnetic_geometry(**kwargs_dict)
    field_golden = create_magnetic_geometry(**simple(tmp_path))

    R_axis = kwargs_dict["R_axis"]
    minor_radius = kwargs_dict["minor_radius_a"]
    R = np.linspace(R_axis + 0.1, R_axis + minor_radius, 10)
    Z = np.linspace(0.1, kwargs_dict["minor_radius_a"], 10)

    assert_allclose(
        field.B_R(R_axis, Z), field_golden.B_R(R_axis, Z), rtol=1e-3, atol=1e-3
    )
    assert_allclose(field.B_T(R, 0.0), field_golden.B_T(R, 0.0), rtol=1e-3, atol=1e-3)
    assert_allclose(field.B_Z(R, 0.0), field_golden.B_Z(R, 0.0), rtol=1e-3, atol=1e-3)
    assert_allclose(
        field.poloidal_flux(R, 0.0),
        field_golden.poloidal_flux(R, 0.0),
        rtol=1e-3,
        atol=1e-3,
    )


def test_EFIT_geometry(tmp_path):
    kwargs_dict = UDA_saved(tmp_path)
    field = create_magnetic_geometry(**kwargs_dict)
    field_golden = create_magnetic_geometry(**simple(tmp_path))

    R_axis = kwargs_dict["R_axis"]
    minor_radius_a = kwargs_dict["minor_radius_a"]
    B_p_a = kwargs_dict["B_p_a"]

    # Include buffer for gradient near edge
    width = minor_radius_a + 0.05
    # Different grid sizes to capture transpose errors
    R = np.linspace(R_axis - width, R_axis + width, 99)
    Z = np.linspace(-width, width, 101)
    R_grid, Z_grid = np.meshgrid(R, Z, indexing="ij")
    B_R = field.B_R(R_grid, Z_grid)
    B_Z = field.B_Z(R_grid, Z_grid)

    psi = field.poloidal_flux(R_grid, Z_grid)
    grad_psi = np.gradient(psi, R, Z)
    calculated_B_R = grad_psi[1] * B_p_a / R_grid
    calculated_B_Z = -grad_psi[0] * B_p_a / R_grid

    mask = (psi > 0.1) & (psi <= 1)

    assert_allclose(B_R[mask], calculated_B_R[mask], 2e-3, 2e-3)
    assert_allclose(B_Z[mask], calculated_B_Z[mask], 2e-3, 2e-3)

    assert_allclose(field.B_T(R_grid, Z_grid), field_golden.B_T(R_grid, Z_grid))

    # Check that poloidal field rotates in the correct direction
    total_sign = np.sign(B_R) * np.sign(B_Z)
    assert total_sign[0, 0] == -1, "Top left"
    assert total_sign[0, -1] == 1, "Top right"
    assert total_sign[-1, 0] == 1, "Bottom left"
    assert total_sign[-1, -1] == -1, "Bottom right"


@pytest.mark.parametrize(
    "generator",
    [
        pytest.param(simple, id="simple"),
        pytest.param(ne_dat_file, id="density-fit-file"),
        pytest.param(torbeam_file, id="torbeam-file"),
        pytest.param(omfit_json, id="omfit-file"),
        pytest.param(npz_file, id="test-file"),
        pytest.param(npz_notime_file, id="test_notime-file"),
        # pytest.param(UDA_saved, id="UDA-saved-file"),
        # pytest.param(UDA_saved_MAST_U, id="UDA-saved-MAST-U-file"),
    ],
)
def test_launch_golden_answer(tmp_path, generator):
    args = generator(tmp_path)
    field = create_magnetic_geometry(**args)
    ne_data_path = args.get("ne_data_path", None)
    if ne_data_path:
        ne_filename = ne_data_path / "ne.dat"
        parameters = [ne_filename, 5, 0]
    else:
        parameters = None
        ne_filename = None

    density_fit = make_density_fit(
        args["density_fit_method"],
        args["poloidal_flux_zero_density"],
        parameters,
        ne_filename,
    )

    launch_angular_frequency = freq_GHz_to_angular_frequency(args["launch_freq_GHz"])

    hamiltonian = Hamiltonian(
        field,
        launch_angular_frequency,
        mode_flag=args["mode_flag"],
        density_fit=density_fit,
        delta_R=-1e-3,
        delta_Z=1e-3,
        delta_K_R=0.1,
        delta_K_zeta=0.1,
        delta_K_Z=0.1,
    )
    (
        K_initial,
        initial_position,
        launch_K,
        Psi_3D_lab_initial,
        Psi_3D_lab_launch,
        Psi_3D_lab_entry,
        Psi_3D_lab_entry_cartersian,
        distance_from_launch_to_entry,
    ) = launch_beam(
        field=field,
        hamiltonian=hamiltonian,
        toroidal_launch_angle_Torbeam=args["toroidal_launch_angle_Torbeam"],
        poloidal_launch_angle_Torbeam=args["poloidal_launch_angle_Torbeam"],
        launch_beam_width=args["launch_beam_width"],
        launch_beam_curvature=args["launch_beam_curvature"],
        launch_position=args["launch_position"],
        launch_angular_frequency=launch_angular_frequency,
        mode_flag=args["mode_flag"],
        vacuum_propagation_flag=args["vacuum_propagation_flag"],
        Psi_BC_flag=args["Psi_BC_flag"],
        poloidal_flux_enter=args["poloidal_flux_enter"],
    )

    expected_K_initial = np.array([-1146.4000699962507, -0.0, -120.4915026654739])
    expected_initial_position = np.array([1.99382564, -0.0, -0.07804514])
    expected_launch_K = np.array([-1146.40007, -0.0, -120.49150267])
    # Note that R-zeta, Z-zeta terms are not actually zero, but should be
    expected_Psi_3D_lab_initial = np.array(
        [
            [-2.473578e03 + 1.195578e01j, 0.0 + 0.0j, 3.405239e02 - 1.137526e02j],
            [0.0 + 0.0j, 4.245892e03 + 4.350010e03j, 0.0 + 0.0j],
            [3.405239e02 - 1.137526e02j, 0.0 + 0.0j, 4.257764e02 + 1.082292e03j],
        ]
    )
    expected_Psi_3D_lab_launch = np.array(
        [
            [-3.1486979 + 13.65774954j, 0.0 + 0.0j, 29.9578594 - 129.94480676j],
            [0.0 + 0.0j, 1037.08121046 + 8365.71125j, 0.0 + 0.0j],
            [29.9578594 - 129.94480676j, 0.0 + 0.0j, -285.02999262 + 1236.34225046j],
        ]
    )
    expected_Psi_3D_lab_entry = np.array(
        [
            [5.38751589 + 11.95597601j, 0.0 + 0.0j, -51.25878964 - 113.75351313j],
            [0.0 + 0.0j, 4245.89207422 + 4350.0100231j, 0.0 + 0.0j],
            [-51.25878964 - 113.75351313j, 0.0 + 0.0j, 487.69480611 + 1082.29238188j],
        ]
    )
    expected_Psi_3D_lab_entry_cartersian = np.array(
        [
            [5.38751589 + 11.95597601j, 0.0 + 0.0j, -51.25878964 - 113.75351313j],
            [0.0 + 0.0j, 493.082322 + 1094.24835789j, 0.0 + 0.0j],
            [-51.25878964 - 113.75351313j, 0.0 + 0.0j, 487.69480611 + 1082.29238188j],
        ]
    )
    expected_distance_from_launch_to_entry = 0.5964417281350541
    expected_Psi_3D = np.array(
        [
            [-3.1486979 + 13.65774954j, 0.0 + 0.0j, 29.9578594 - 129.94480676j],
            [0.0 + 0.0j, 1037.08121046 + 8365.71125j, 0.0 + 0.0j],
            [29.9578594 - 129.94480676j, 0.0 + 0.0j, -285.02999262 + 1236.34225046j],
        ]
    )

    tol = 1e-3
    assert_allclose(Psi_3D_lab_launch, expected_Psi_3D, tol, tol)
    assert_allclose(K_initial, expected_K_initial, tol, tol)
    assert_allclose(initial_position, expected_initial_position, tol, tol)
    assert_allclose(launch_K, expected_launch_K, tol, tol)
    assert_allclose(Psi_3D_lab_launch, expected_Psi_3D_lab_launch, tol, tol)
    assert_allclose(Psi_3D_lab_entry, expected_Psi_3D_lab_entry, tol, tol)
    assert_allclose(
        Psi_3D_lab_entry_cartersian, expected_Psi_3D_lab_entry_cartersian, tol, tol
    )
    assert_allclose(
        distance_from_launch_to_entry,
        expected_distance_from_launch_to_entry,
        tol,
        tol,
    )
    assert_allclose(launch_K, expected_launch_K, tol, tol)
    assert_allclose(Psi_3D_lab_launch, expected_Psi_3D_lab_launch, tol, tol)
    assert_allclose(Psi_3D_lab_entry, expected_Psi_3D_lab_entry, tol, tol)
    assert_allclose(
        Psi_3D_lab_entry_cartersian, expected_Psi_3D_lab_entry_cartersian, tol, tol
    )
    # Larger atol due to some small values
    assert_allclose(Psi_3D_lab_initial, expected_Psi_3D_lab_initial, tol, atol=0.4)


def launch_parameters(start_point, end_point_poloidal_coords):
    kwargs_dict = simple(None)
    rho_end, theta_end, zeta_end = end_point_poloidal_coords
    R_axis = kwargs_dict["R_axis"]
    minor_radius = kwargs_dict["minor_radius_a"]

    R_end = R_axis + rho_end * minor_radius * np.cos(theta_end)
    Z_end = rho_end * minor_radius * np.sin(theta_end)
    X_end = R_end * np.cos(zeta_end)
    Y_end = R_end * np.sin(zeta_end)

    X_start, Y_start, Z_start = start_point
    phi_t = np.arctan2(Y_end - Y_start, X_end - X_start) - np.pi
    poloidal_length = np.sqrt((Y_end - Y_start) ** 2 + (X_end - X_start) ** 2)
    phi_p = np.arctan2(Z_end - Z_start, poloidal_length)
    expected_entry_cartesian = (R_end, zeta_end, Z_end)
    return start_point, -phi_p, phi_t, expected_entry_cartesian


@pytest.mark.parametrize(
    "generator",
    [
        pytest.param(simple, id="simple"),
        pytest.param(ne_dat_file, id="density-fit-file"),
        pytest.param(torbeam_file, id="torbeam-file"),
        pytest.param(npz_file, id="test-file"),
        pytest.param(UDA_saved, id="UDA-saved-file"),
    ],
)
@pytest.mark.parametrize(
    (
        "launch_position",
        "poloidal_launch_angle",
        "toroidal_launch_angle",
        "expected_entry",
    ),
    (
        pytest.param([2.5, 0, 0], 0, 0, [2.0, 0.0, 0], id="outboard-midplane"),
        pytest.param([0.5, 0, 0], 0, np.pi, [1.0, 0, 0], id="inboard-midplane"),
        pytest.param([1.5, 0, 1], np.pi / 2, 0, [1.5, 0, 0.5], id="top"),
        pytest.param([1.5, 0, -1], -np.pi / 2, 0, [1.5, 0, -0.5], id="bottom"),
        pytest.param(
            [2, 0, 0.5],
            np.pi / 4,
            0,
            [1.5 + np.sqrt(0.5) / 2, 0, np.sqrt(0.5) / 2],
            id="top-right",
        ),
        pytest.param(
            [2, 0, -0.5],
            -np.pi / 4,
            0,
            [1.5 + np.sqrt(0.5) / 2, 0, -np.sqrt(0.5) / 2],
            id="bottom-right",
        ),
        pytest.param(
            *launch_parameters((2.5, 0.0, -0.1), (1, np.pi / 4, np.pi / 8)),
            id="steep-angle",
        ),
    ),
)
def test_find_entry_point(
    tmp_path,
    generator,
    launch_position,
    poloidal_launch_angle,
    toroidal_launch_angle,
    expected_entry,
):
    args = generator(tmp_path)
    field = create_magnetic_geometry(**args)
    poloidal_flux_enter = args["poloidal_flux_enter"]

    entry_position = find_entry_point(
        launch_position,
        poloidal_launch_angle,
        toroidal_launch_angle,
        poloidal_flux_enter,
        field,
    )

    assert_allclose(entry_position, expected_entry, 1e-6, 1e-6)


def test_find_entry_point_bug(tmp_path):
    args = simple(tmp_path)
    field = create_magnetic_geometry(**args)
    R, zeta, Z = find_entry_point(
        launch_position=[2.3, 0, -0.1],
        poloidal_launch_angle=np.deg2rad(-1),
        toroidal_launch_angle=0.0,
        poloidal_flux_enter=1.0,
        field=field,
    )

    assert np.isclose(zeta, 0.0)


@pytest.mark.parametrize(
    "generator",
    [pytest.param(simple, id="simple")],
)
def test_quick_run(tmp_path, generator):
    """Golden answer test to check basic functionality using circular
    flux surfaces with quick_run=True"""

    kwargs_dict = generator(tmp_path)
    kwargs_dict["output_filename_suffix"] = "_Bpa0.10"
    kwargs_dict["figure_flag"] = False
    kwargs_dict["len_tau"] = 10
    kwargs_dict["output_path"] = tmp_path
    kwargs_dict["quick_run"] = True

    q_R_cutoff_expected = 1.694
    q_Z_cutoff_expected = -0.18097
    K_norm_expected = 561.52
    poloidal_flux_cutoff_expected = 0.53061
    theta_m_cutoff_expected = 0.132552

    cutoff = beam_me_up(**kwargs_dict)

    assert np.isclose(cutoff.q_R, q_R_cutoff_expected)
    assert np.isclose(cutoff.q_Z, q_Z_cutoff_expected)
    assert np.isclose(cutoff.K_norm_min, K_norm_expected)
    assert np.isclose(cutoff.poloidal_flux, poloidal_flux_cutoff_expected)
    assert np.isclose(cutoff.theta_m, theta_m_cutoff_expected)<|MERGE_RESOLUTION|>--- conflicted
+++ resolved
@@ -1067,24 +1067,12 @@
     K_magnitude = np.hypot(output["K_R"], output["K_Z"])
     assert K_magnitude.argmin("tau") == CUTOFF_INDEX_1
 
-<<<<<<< HEAD
-    assert_allclose(output["Psi_3D"][0, ...], PSI_START_EXPECTED_1, rtol=1e-2, atol=0.1)
-    assert_allclose(
-        output["Psi_3D"][CUTOFF_INDEX_1, ...],
-        PSI_CUTOFF_EXPECTED_1,
-        rtol=1e-2,
-        atol=0.1,
-    )
-    assert_allclose(
-        output["Psi_3D"][-1, ...], PSI_FINAL_EXPECTED_1, rtol=1.8e-2, atol=0.1
-=======
     check_Psi(
         output["Psi_3D_output"],
         PSI_START_EXPECTED_1,
         CUTOFF_INDEX_1,
         PSI_CUTOFF_EXPECTED_1,
         PSI_FINAL_EXPECTED_1,
->>>>>>> b4c46e7b
     )
 
 
@@ -1120,26 +1108,12 @@
     K_magnitude = np.hypot(output["K_R"], output["K_Z"])
     assert K_magnitude.argmin("tau") == CUTOFF_INDEX_NEG1
 
-<<<<<<< HEAD
-    assert_allclose(
-        output["Psi_3D"][0, ...], PSI_START_EXPECTED_NEG1, rtol=1e-2, atol=0.1
-    )
-    assert_allclose(
-        output["Psi_3D"][CUTOFF_INDEX_NEG1, ...],
-        PSI_CUTOFF_EXPECTED_NEG1,
-        rtol=1e-2,
-        atol=0.1,
-    )
-    assert_allclose(
-        output["Psi_3D"][-1, ...], PSI_FINAL_EXPECTED_NEG1, rtol=1.8e-2, atol=0.1
-=======
     check_Psi(
         output["Psi_3D_output"],
         PSI_START_EXPECTED_NEG1,
         CUTOFF_INDEX_NEG1,
         PSI_CUTOFF_EXPECTED_NEG1,
         PSI_FINAL_EXPECTED_NEG1,
->>>>>>> b4c46e7b
     )
 
 
@@ -1175,26 +1149,12 @@
     K_magnitude = np.hypot(output["K_R"], output["K_Z"])
     assert K_magnitude.argmin("tau") == CUTOFF_INDEX_REL_1
 
-<<<<<<< HEAD
-    assert_allclose(
-        output["Psi_3D"][0, ...], PSI_START_EXPECTED_REL_1, rtol=1e-2, atol=0.1
-    )
-    assert_allclose(
-        output["Psi_3D"][CUTOFF_INDEX_REL_1, ...],
-        PSI_CUTOFF_EXPECTED_REL_1,
-        rtol=1e-2,
-        atol=0.1,
-    )
-    assert_allclose(
-        output["Psi_3D"][-1, ...], PSI_FINAL_EXPECTED_REL_1, rtol=1.8e-2, atol=0.1
-=======
     check_Psi(
         output["Psi_3D_output"],
         PSI_START_EXPECTED_REL_1,
         CUTOFF_INDEX_REL_1,
         PSI_CUTOFF_EXPECTED_REL_1,
         PSI_FINAL_EXPECTED_REL_1,
->>>>>>> b4c46e7b
     )
 
 
@@ -1231,26 +1191,12 @@
     K_magnitude = np.hypot(output["K_R"], output["K_Z"])
     assert K_magnitude.argmin("tau") == CUTOFF_INDEX_REL_NEG1
 
-<<<<<<< HEAD
-    assert_allclose(
-        output["Psi_3D"][0, ...], PSI_START_EXPECTED_REL_NEG1, rtol=1e-2, atol=0.1
-    )
-    assert_allclose(
-        output["Psi_3D"][CUTOFF_INDEX_REL_NEG1, ...],
-        PSI_CUTOFF_EXPECTED_REL_NEG1,
-        rtol=1e-2,
-        atol=0.1,
-    )
-    assert_allclose(
-        output["Psi_3D"][-1, ...], PSI_FINAL_EXPECTED_REL_NEG1, rtol=1.8e-2, atol=0.1
-=======
     check_Psi(
         output["Psi_3D_output"],
         PSI_START_EXPECTED_REL_NEG1,
         CUTOFF_INDEX_REL_NEG1,
         PSI_CUTOFF_EXPECTED_REL_NEG1,
         PSI_FINAL_EXPECTED_REL_NEG1,
->>>>>>> b4c46e7b
     )
 
 
@@ -1288,24 +1234,12 @@
     K_magnitude = np.hypot(output["K_R"], output["K_Z"])
     assert K_magnitude.argmin("tau") == CUTOFF_INDEX_1
 
-<<<<<<< HEAD
-    assert_allclose(output["Psi_3D"][0, ...], PSI_START_EXPECTED_1, rtol=1e-2, atol=0.1)
-    assert_allclose(
-        output["Psi_3D"][CUTOFF_INDEX_1, ...],
-        PSI_CUTOFF_EXPECTED_1,
-        rtol=1e-2,
-        atol=0.1,
-    )
-    assert_allclose(
-        output["Psi_3D"][-1, ...], PSI_FINAL_EXPECTED_1, rtol=1.8e-2, atol=0.1
-=======
     check_Psi(
         output["Psi_3D_output"],
         PSI_START_EXPECTED_1,
         CUTOFF_INDEX_1,
         PSI_CUTOFF_EXPECTED_1,
         PSI_FINAL_EXPECTED_1,
->>>>>>> b4c46e7b
     )
 
 
@@ -1344,26 +1278,12 @@
     K_magnitude = np.hypot(output["K_R"], output["K_Z"])
     assert K_magnitude.argmin("tau") == CUTOFF_INDEX_NEG1
 
-<<<<<<< HEAD
-    assert_allclose(
-        output["Psi_3D"][0, ...], PSI_START_EXPECTED_NEG1, rtol=1e-2, atol=0.1
-    )
-    assert_allclose(
-        output["Psi_3D"][CUTOFF_INDEX_NEG1, ...],
-        PSI_CUTOFF_EXPECTED_NEG1,
-        rtol=1e-2,
-        atol=0.1,
-    )
-    assert_allclose(
-        output["Psi_3D"][-1, ...], PSI_FINAL_EXPECTED_NEG1, rtol=1.8e-2, atol=0.1
-=======
     check_Psi(
         output["Psi_3D_output"],
         PSI_START_EXPECTED_NEG1,
         CUTOFF_INDEX_NEG1,
         PSI_CUTOFF_EXPECTED_NEG1,
         PSI_FINAL_EXPECTED_NEG1,
->>>>>>> b4c46e7b
     )
 
 
